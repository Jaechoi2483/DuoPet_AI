"""
Configuration management for DuoPet AI Service

This module handles all configuration settings using Pydantic Settings.
"""

import os
from typing import List, Optional, Dict, Any
from functools import lru_cache

from pydantic import Field, field_validator
from pydantic_settings import BaseSettings, SettingsConfigDict
import yaml

PROJECT_ROOT_DIR = os.path.dirname(os.path.dirname(os.path.abspath(__file__)))
ENV_FILE_FULL_PATH = os.path.join(PROJECT_ROOT_DIR, ".env")
class Settings(BaseSettings):
    """Application settings with environment variable support"""
    
    model_config = SettingsConfigDict(
        env_file=ENV_FILE_FULL_PATH,
        env_file_encoding="utf-8",
        case_sensitive=True
    )



    # Application
    APP_NAME: str = "DuoPet AI Service"
    APP_VERSION: str = "1.0.0"
    APP_DESCRIPTION: str = "AI Microservices for DuoPet Platform"
    ENVIRONMENT: str = Field(default="development", description="Runtime environment")
    DEBUG: bool = Field(default=False)
    
    # API Server
    API_HOST: str = Field(default="0.0.0.0")
    API_PORT: int = Field(default=8000)
    API_WORKERS: int = Field(default=4)
    
    # Security
    API_SECRET_KEY: Optional[str] = Field(default="duopet-ai-secret-key-2024-change-in-production", min_length=32)
    API_KEY_SALT: Optional[str] = Field(default="duopet-ai-salt-2024")
    SECRET_KEY: Optional[str] = Field(default=None)  # JWT Secret from backend
    JWT_ALGORITHM: str = Field(default="HS256")
    JWT_EXPIRATION_DAYS: int = Field(default=30)
    
    # API Keys
    OPENAI_API_KEY: Optional[str] = Field(default=None)
    YOUTUBE_API_KEY: Optional[str] = Field(default=None)
    PERPLEXITY_API_KEY: Optional[str] = Field(default=None)
<<<<<<< HEAD

    ADMIN_API_KEY: str

    model_config = SettingsConfigDict(
        env_file=".env",
        env_file_encoding='utf-8'
    )
=======
    GOOGLE_API_KEY: Optional[str] = Field(default=None)
    GOOGLE_CSE_ID: Optional[str] = Field(default=None)
    
>>>>>>> dfde99c8
    # Database
    MONGODB_URL: str = Field(default="mongodb://localhost:27017")
    MONGODB_DATABASE: str = Field(default="duopet_ai")
    REDIS_URL: str = Field(default="redis://localhost:6379")

    ORACLE_USER: Optional[str] = Field(default=None)
    ORACLE_PASSWORD: Optional[str] = Field(default=None)
    ORACLE_DSN: Optional[str] = Field(default=None)
    ORACLE_HOST: Optional[str] = Field(default=None)
    ORACLE_PORT: Optional[int] = Field(default=1521)
    ORACLE_SERVICE: Optional[str] = Field(default=None)
    DATABASE_URL: Optional[str] = Field(default=None)
    
    # Model Configuration
    MODEL_PATH: str = Field(default="/app/models")
    MAX_BATCH_SIZE: int = Field(default=32)
    GPU_DEVICE: str = Field(default="cuda:0")
    USE_GPU: bool = Field(default=True)
    
    # Logging
    LOG_LEVEL: str = Field(default="INFO")
    LOG_FILE_PATH: str = Field(default="/app/logs/duopet_ai.log")
    LOG_MAX_SIZE: str = Field(default="100MB")
    LOG_BACKUP_COUNT: int = Field(default=5)
    
    # CORS
    CORS_ORIGINS: List[str] = Field(default=["http://localhost:3000", "http://localhost:8080"])
    CORS_ALLOW_CREDENTIALS: bool = Field(default=True)
    ALLOWED_HOSTS: List[str] = Field(default=["*"])
    
    # File Upload
    MAX_UPLOAD_SIZE_MB: int = Field(default=50)
    ALLOWED_IMAGE_EXTENSIONS: List[str] = Field(default=[".jpg", ".jpeg", ".png", ".bmp"])
    ALLOWED_VIDEO_EXTENSIONS: List[str] = Field(default=[".mp4", ".avi", ".mov", ".mkv"])
    
    # External Services
    SPRING_BOOT_API_URL: str = Field(default="http://localhost:8080/api")
    SPRING_BOOT_API_KEY: Optional[str] = Field(default=None)
    
    # Feature Flags
    FEATURES_FACE_LOGIN_ENABLED: bool = Field(default=True)
    FEATURES_CHATBOT_ENABLED: bool = Field(default=True)
    FEATURES_HEALTH_DIAGNOSIS_ENABLED: bool = Field(default=True)
    FEATURES_BEHAVIOR_ANALYSIS_ENABLED: bool = Field(default=True)
    FEATURES_VIDEO_RECOMMEND_ENABLED: bool = Field(default=True)

    # External Services
    SPRING_BOOT_API_URL: str = Field(default="http://localhost:8080/api")
    SPRING_BOOT_API_KEY: Optional[str] = Field(default=None)

    # 새로 추가할 부분:
    SPRING_JWT_SECRET: Optional[str] = Field(default=None)  # .env에서 값을 받으므로 Optional로 설정하거나 Field(...)로 필수로 설정

    # Feature Flags
    FEATURES_FACE_LOGIN_ENABLED: bool = Field(default=True)

    # CORS_ORIGINS는 위에 이미 정의됨
    # ALLOWED_IMAGE_EXTENSIONS는 위에 이미 정의됨
    ALLOWED_VIDEO_EXTENSIONS: List[str] = Field(default=["mp4", "avi", "mov", "webm"])

    @field_validator('CORS_ORIGINS', 'ALLOWED_IMAGE_EXTENSIONS', 'ALLOWED_VIDEO_EXTENSIONS', mode='before')
    @classmethod
    def _split_str_to_list(cls, v: Any) -> List[str]:
        if isinstance(v, str):
            return [item.strip() for item in v.split(',') if item.strip()]
        return v  # 이미 리스트이거나 다른 타입이면 그대로 반환
    
    @field_validator("ENVIRONMENT")
    @classmethod
    def validate_environment(cls, v: str) -> str:
        allowed = ["development", "staging", "production"]
        if v not in allowed:
            raise ValueError(f"Environment must be one of {allowed}")
        return v
    
    @field_validator("LOG_LEVEL")
    @classmethod
    def validate_log_level(cls, v: str) -> str:
        allowed = ["DEBUG", "INFO", "WARNING", "ERROR", "CRITICAL"]
        v = v.upper()
        if v not in allowed:
            raise ValueError(f"Log level must be one of {allowed}")
        return v
    
    @property
    def is_production(self) -> bool:
        """Check if running in production environment"""
        return self.ENVIRONMENT == "production"
    
    @property
    def is_development(self) -> bool:
        """Check if running in development environment"""
        return self.ENVIRONMENT == "development"
    
    @property
    def max_upload_size_bytes(self) -> int:
        """Get max upload size in bytes"""
        return self.MAX_UPLOAD_SIZE_MB * 1024 * 1024
    
    def __init__(self, **kwargs):
        """Initialize settings and compute ORACLE_DSN if not provided"""
        super().__init__(**kwargs)
        if not self.ORACLE_DSN and self.ORACLE_HOST and self.ORACLE_SERVICE:
            self.ORACLE_DSN = f"{self.ORACLE_HOST}:{self.ORACLE_PORT}/{self.ORACLE_SERVICE}"


class ModelConfig:
    """Model-specific configuration loaded from YAML"""
    
    def __init__(self, config_path: str = "config/config.yaml"):
        self.config_path = config_path
        self._config = self._load_config()
    
    def _load_config(self) -> Dict[str, Any]:
        """Load configuration from YAML file"""
        if os.path.exists(self.config_path):
            with open(self.config_path, 'r', encoding='utf-8') as f:
                return yaml.safe_load(f)
        return {}
    
    def get_model_config(self, model_name: str) -> Dict[str, Any]:
        """Get configuration for a specific model"""
        return self._config.get("models", {}).get(model_name, {})
    
    def get_preprocessing_config(self, data_type: str) -> Dict[str, Any]:
        """Get preprocessing configuration"""
        return self._config.get("preprocessing", {}).get(data_type, {})
    
    def get_api_config(self) -> Dict[str, Any]:
        """Get API configuration"""
        return self._config.get("api", {})
    
    def get_feature_config(self, feature: str) -> Dict[str, Any]:
        """Get feature-specific configuration"""
        return self._config.get("features", {}).get(feature, {})


@lru_cache()
def get_settings() -> Settings:
    """Get cached settings instance"""
    return Settings()


@lru_cache()
def get_model_config() -> ModelConfig:
    """Get cached model configuration instance"""
    return ModelConfig()


# Convenience functions
def is_feature_enabled(feature: str) -> bool:
    """Check if a feature is enabled"""
    settings = get_settings()
    feature_map = {
        "face_login": settings.FEATURES_FACE_LOGIN_ENABLED,
        "chatbot": settings.FEATURES_CHATBOT_ENABLED,
        "health_diagnosis": settings.FEATURES_HEALTH_DIAGNOSIS_ENABLED,
        "behavior_analysis": settings.FEATURES_BEHAVIOR_ANALYSIS_ENABLED,
        "video_recommend": settings.FEATURES_VIDEO_RECOMMEND_ENABLED,
    }
    return feature_map.get(feature, False)


def get_redis_url() -> str:
    """Get Redis connection URL"""
    settings = get_settings()
    return settings.REDIS_URL


def get_mongodb_url() -> str:
    """Get MongoDB connection URL"""
    settings = get_settings()
    return settings.MONGODB_URL


def get_model_path(model_filename: str) -> str:
    """Get full path to a model file"""
    settings = get_settings()
    return os.path.join(settings.MODEL_PATH, model_filename)<|MERGE_RESOLUTION|>--- conflicted
+++ resolved
@@ -48,7 +48,6 @@
     OPENAI_API_KEY: Optional[str] = Field(default=None)
     YOUTUBE_API_KEY: Optional[str] = Field(default=None)
     PERPLEXITY_API_KEY: Optional[str] = Field(default=None)
-<<<<<<< HEAD
 
     ADMIN_API_KEY: str
 
@@ -56,11 +55,6 @@
         env_file=".env",
         env_file_encoding='utf-8'
     )
-=======
-    GOOGLE_API_KEY: Optional[str] = Field(default=None)
-    GOOGLE_CSE_ID: Optional[str] = Field(default=None)
-    
->>>>>>> dfde99c8
     # Database
     MONGODB_URL: str = Field(default="mongodb://localhost:27017")
     MONGODB_DATABASE: str = Field(default="duopet_ai")
